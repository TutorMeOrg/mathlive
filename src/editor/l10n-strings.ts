--- conflicted
+++ resolved
@@ -11,27 +11,30 @@
     'tooltip.toggle virtual keyboard': 'Toggle Virtual Keyboard',
     'tooltip.undo': 'Undo',
   },
-<<<<<<< HEAD
    bs: {
-=======
-   hr: {
->>>>>>> 81ba9e51
     'keyboard.tooltip.functions': 'Funkcije',
     'keyboard.tooltip.symbols': 'Simboli',
     'keyboard.tooltip.greek': 'Grčka slova',
     'keyboard.tooltip.command': 'LaTeX naredbeni način',
     'keyboard.tooltip.numeric': 'Numerički',
     'keyboard.tooltip.roman': 'Rimska slova',
-<<<<<<< HEAD
     'tooltip.copy to clipboard': 'Kopirati u clipboard',
     'tooltip.redo': 'Ponovi',
     'tooltip.toggle virtual keyboard': 'Uključi / isključi virtualnu tipkovnicu',
     'tooltip.undo': 'Poništi',
-=======
+  },
+   hr: {
+    'keyboard.tooltip.functions': 'Funkcije',
+    'keyboard.tooltip.symbols': 'Simboli',
+    'keyboard.tooltip.greek': 'Grčka slova',
+    'keyboard.tooltip.command': 'LaTeX naredbeni način',
+    'keyboard.tooltip.numeric': 'Numerički',
+    'keyboard.tooltip.roman': 'Rimska slova',
     'tooltip.copy to clipboard': 'Kopirati u međuspremnik',
     'tooltip.redo': 'Ponovi',
     'tooltip.toggle virtual keyboard': 'Uključi / isključi virtualnu tipkovnicu',
     'tooltip.undo': 'Poništi',
+   },
    sr: {
     'keyboard.tooltip.functions': 'Функције',
     'keyboard.tooltip.symbols': 'Симболи',
@@ -43,6 +46,7 @@
     'tooltip.redo': 'Понови',
     'tooltip.toggle virtual keyboard': 'Укључи / искључи виртуелну тастатуру',
     'tooltip.undo': 'Опозови',
+   },
   fi: {
     'keyboard.tooltip.functions': 'Toiminnot',
     'keyboard.tooltip.symbols': 'Symbolit',
@@ -54,6 +58,7 @@
     'tooltip.redo': 'Tee uudelleen',
     'tooltip.toggle virtual keyboard': 'Vaihda virtuaalinäppäimistö',
     'tooltip.undo': 'Kumoa',
+  },
   sl: {
     'keyboard.tooltip.functions': 'Funkcije',
     'keyboard.tooltip.symbols': 'Simboli',
@@ -65,7 +70,6 @@
     'tooltip.redo': 'Ponovi',
     'tooltip.toggle virtual keyboard': 'Preklop navidezne tipkovnice',
     'tooltip.undo': 'Razveljavi',
->>>>>>> 81ba9e51
   },
   da: {
     'keyboard.tooltip.functions': 'Funktioner',
@@ -91,7 +95,6 @@
     'tooltip.toggle virtual keyboard': 'Bytt virtuelt tastatur',
     'tooltip.undo': 'Angre',
   },
-
   sv: {
     'keyboard.tooltip.functions': 'Funktioner',
     'keyboard.tooltip.symbols': 'Symboler',
